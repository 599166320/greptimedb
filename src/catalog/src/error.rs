--- conflicted
+++ resolved
@@ -106,10 +106,7 @@
 
     #[snafu(display("Cannot parse catalog value, source: {}", source))]
     InvalidCatalogValue {
-<<<<<<< HEAD
-=======
-        #[snafu(backtrace)]
->>>>>>> bb147f02
+        #[snafu(backtrace)]
         source: common_catalog::error::Error,
     },
 
