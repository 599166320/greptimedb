--- conflicted
+++ resolved
@@ -23,10 +23,7 @@
 impl SqlHandler {
     pub(crate) async fn create(&self, req: CreateTableRequest) -> Result<Output> {
         let ctx = EngineContext {};
-<<<<<<< HEAD
-=======
         // determine catalog and schema from the very beginning
->>>>>>> 932b30d2
         let table_name = req.table_name.clone();
         let table_id = req.id;
 
