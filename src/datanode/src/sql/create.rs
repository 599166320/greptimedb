use std::collections::HashMap;
use std::sync::Arc;

use catalog::RegisterTableRequest;
use common_catalog::consts::{DEFAULT_CATALOG_NAME, DEFAULT_SCHEMA_NAME};
use common_query::Output;
use common_telemetry::tracing::info;
use datatypes::schema::SchemaBuilder;
use snafu::{ensure, OptionExt, ResultExt};
use sql::ast::TableConstraint;
use sql::statements::create_table::CreateTable;
use sql::statements::{column_def_to_schema, table_idents_to_full_name};
use store_api::storage::consts::TIME_INDEX_NAME;
use table::engine::EngineContext;
use table::metadata::TableId;
use table::requests::*;

use crate::error::{
    self, ConstraintNotSupportedSnafu, CreateSchemaSnafu, CreateTableSnafu,
    InsertSystemCatalogSnafu, InvalidPrimaryKeySnafu, KeyColumnNotFoundSnafu, Result,
};
use crate::sql::SqlHandler;

impl SqlHandler {
    pub(crate) async fn create(&self, mut req: CreateTableRequest) -> Result<Output> {
        let ctx = EngineContext {};
        // determine catalog and schema from the very beginning
<<<<<<< HEAD
        req.catalog_name
            .get_or_insert_with(|| DEFAULT_CATALOG_NAME.to_string());
        req.schema_name
            .get_or_insert_with(|| DEFAULT_SCHEMA_NAME.to_string());
=======
>>>>>>> bb147f02
        let table_name = req.table_name.clone();
        let table_id = req.id;

        let table = self
            .table_engine
            .create_table(&ctx, req)
            .await
            .with_context(|_| CreateTableSnafu {
                table_name: &table_name,
            })?;

        let register_req = RegisterTableRequest {
            catalog: table.table_info().catalog_name.clone(),
            schema: table.table_info().schema_name.clone(),
            table_name: table_name.clone(),
            table_id,
            table,
        };

        self.catalog_manager
            .register_table(register_req)
            .await
            .context(InsertSystemCatalogSnafu)?;
        info!("Successfully created table: {:?}", table_name);
        // TODO(hl): maybe support create multiple tables
        Ok(Output::AffectedRows(1))
    }

    /// Converts [CreateTable] to [SqlRequest::Create].
    pub(crate) fn create_to_request(
        &self,
        table_id: TableId,
        stmt: CreateTable,
    ) -> Result<CreateTableRequest> {
        let mut ts_index = usize::MAX;
        let mut primary_keys = vec![];

        let (catalog_name, schema_name, table_name) =
            table_idents_to_full_name(&stmt.name).context(error::ParseSqlSnafu)?;

        let col_map = stmt
            .columns
            .iter()
            .map(|e| e.name.value.clone())
            .enumerate()
            .map(|(k, v)| (v, k))
            .collect::<HashMap<_, _>>();

        for c in stmt.constraints {
            match c {
                TableConstraint::Unique {
                    name,
                    columns,
                    is_primary,
                } => {
                    if let Some(name) = name {
                        if name.value == TIME_INDEX_NAME {
                            ts_index = *col_map.get(&columns[0].value).context(
                                KeyColumnNotFoundSnafu {
                                    name: columns[0].value.to_string(),
                                },
                            )?;
                        } else {
                            return error::InvalidSqlSnafu {
                                msg: format!("Cannot recognize named UNIQUE constraint: {}", name),
                            }
                            .fail();
                        }
                    } else if is_primary {
                        for col in columns {
                            primary_keys.push(*col_map.get(&col.value).context(
                                KeyColumnNotFoundSnafu {
                                    name: col.value.to_string(),
                                },
                            )?);
                        }
                    } else {
                        return error::InvalidSqlSnafu {
                            msg: format!(
                                "Unrecognized non-primary unnamed UNIQUE constraint: {:?}",
                                name
                            ),
                        }
                        .fail();
                    }
                }
                _ => {
                    return ConstraintNotSupportedSnafu {
                        constraint: format!("{:?}", c),
                    }
                    .fail()
                }
            }
        }

        ensure!(
            !primary_keys.iter().any(|index| *index == ts_index),
            InvalidPrimaryKeySnafu {
                msg: "time index column can't be included in primary key"
            }
        );

        if primary_keys.is_empty() {
            info!(
                "Creating table: {:?}.{:?}.{} but primary key not set, use time index column: {}",
                catalog_name, schema_name, table_name, ts_index
            );
            primary_keys.push(ts_index);
        }

        let columns_schemas: Vec<_> = stmt
            .columns
            .iter()
            .map(|column| column_def_to_schema(column).context(error::ParseSqlSnafu))
            .collect::<Result<Vec<_>>>()?;

        let schema = Arc::new(
            SchemaBuilder::try_from(columns_schemas)
                .context(CreateSchemaSnafu)?
                .timestamp_index(ts_index)
                .build()
                .context(CreateSchemaSnafu)?,
        );

        let request = CreateTableRequest {
            id: table_id,
            catalog_name,
            schema_name,
            table_name,
            desc: None,
            schema,
            primary_key_indices: primary_keys,
            create_if_not_exists: stmt.if_not_exists,
            table_options: HashMap::new(),
        };
        Ok(request)
    }
}

#[cfg(test)]
mod tests {
    use std::assert_matches::assert_matches;

    use datatypes::prelude::ConcreteDataType;
    use sql::dialect::GenericDialect;
    use sql::parser::ParserContext;
    use sql::statements::statement::Statement;

    use super::*;
    use crate::error::Error;
    use crate::tests::test_util::create_mock_sql_handler;

    fn sql_to_statement(sql: &str) -> CreateTable {
        let mut res = ParserContext::create_with_dialect(sql, &GenericDialect {}).unwrap();
        assert_eq!(1, res.len());
        match res.pop().unwrap() {
            Statement::Create(c) => c,
            _ => {
                panic!("Unexpected statement!")
            }
        }
    }

    #[tokio::test]
    pub async fn test_create_to_request() {
        let handler = create_mock_sql_handler().await;
        let parsed_stmt = sql_to_statement(
            r#"create table demo_table(
                       host string,
                       ts timestamp,
                       cpu double default 0,
                       memory double,
                       TIME INDEX (ts),
                       PRIMARY KEY(host)) engine=mito with(regions=1);"#,
        );
        let c = handler.create_to_request(42, parsed_stmt).unwrap();
        assert_eq!("demo_table", c.table_name);
        assert_eq!(42, c.id);
        assert!(!c.create_if_not_exists);
        assert_eq!(vec![0], c.primary_key_indices);
        assert_eq!(1, c.schema.timestamp_index().unwrap());
        assert_eq!(4, c.schema.column_schemas().len());
    }

    /// Time index not specified in sql
    #[tokio::test]
    pub async fn test_time_index_not_specified() {
        let handler = create_mock_sql_handler().await;
        let parsed_stmt = sql_to_statement(
            r#"create table demo_table(
                      host string,
                      ts bigint,
                      cpu double default 0,
                      memory double,
                      PRIMARY KEY(host)) engine=mito with(regions=1);"#,
        );
        let error = handler.create_to_request(42, parsed_stmt).unwrap_err();
        assert_matches!(error, Error::CreateSchema { .. });
    }

    /// If primary key is not specified, time index should be used as primary key.
    #[tokio::test]
    pub async fn test_primary_key_not_specified() {
        let handler = create_mock_sql_handler().await;

        let parsed_stmt = sql_to_statement(
            r#"create table demo_table(
                      host string,
                      ts timestamp,
                      cpu double default 0,
                      memory double,
                      TIME INDEX (ts)) engine=mito with(regions=1);"#,
        );
        let c = handler.create_to_request(42, parsed_stmt).unwrap();
        assert_eq!(1, c.primary_key_indices.len());
        assert_eq!(
            c.schema.timestamp_index().unwrap(),
            c.primary_key_indices[0]
        );
    }

    /// Constraints specified, not column cannot be found.
    #[tokio::test]
    pub async fn test_key_not_found() {
        let handler = create_mock_sql_handler().await;

        let parsed_stmt = sql_to_statement(
            r#"create table demo_table(
                host string,
                TIME INDEX (ts)) engine=mito with(regions=1);"#,
        );

        let error = handler.create_to_request(42, parsed_stmt).unwrap_err();
        assert_matches!(error, Error::KeyColumnNotFound { .. });
    }

    #[tokio::test]
    pub async fn test_invalid_primary_key() {
        let create_table = sql_to_statement(
            r"create table c.s.demo(
                             host string,
                             ts timestamp,
                             cpu double default 0,
                             memory double,
                             TIME INDEX (ts),
                             PRIMARY KEY(host, cpu, ts)) engine=mito
                             with(regions=1);
         ",
        );

        let handler = create_mock_sql_handler().await;

        let error = handler.create_to_request(42, create_table).unwrap_err();
        assert_matches!(error, Error::InvalidPrimaryKey { .. });
    }

    #[tokio::test]
    pub async fn test_parse_create_sql() {
        let create_table = sql_to_statement(
            r"create table c.s.demo(
                             host string,
                             ts timestamp,
                             cpu double default 0,
                             memory double,
                             TIME INDEX (ts),
                             PRIMARY KEY(host)) engine=mito
                             with(regions=1);
         ",
        );

        let handler = create_mock_sql_handler().await;

        let request = handler.create_to_request(42, create_table).unwrap();

        assert_eq!(42, request.id);
        assert_eq!("c".to_string(), request.catalog_name);
        assert_eq!("s".to_string(), request.schema_name);
        assert_eq!("demo".to_string(), request.table_name);
        assert!(!request.create_if_not_exists);
        assert_eq!(4, request.schema.column_schemas().len());

        assert_eq!(vec![0], request.primary_key_indices);
        assert_eq!(
            ConcreteDataType::string_datatype(),
            request
                .schema
                .column_schema_by_name("host")
                .unwrap()
                .data_type
        );
        assert_eq!(
            ConcreteDataType::timestamp_millis_datatype(),
            request
                .schema
                .column_schema_by_name("ts")
                .unwrap()
                .data_type
        );
        assert_eq!(
            ConcreteDataType::float64_datatype(),
            request
                .schema
                .column_schema_by_name("cpu")
                .unwrap()
                .data_type
        );
        assert_eq!(
            ConcreteDataType::float64_datatype(),
            request
                .schema
                .column_schema_by_name("memory")
                .unwrap()
                .data_type
        );
    }
}<|MERGE_RESOLUTION|>--- conflicted
+++ resolved
@@ -24,14 +24,6 @@
 impl SqlHandler {
     pub(crate) async fn create(&self, mut req: CreateTableRequest) -> Result<Output> {
         let ctx = EngineContext {};
-        // determine catalog and schema from the very beginning
-<<<<<<< HEAD
-        req.catalog_name
-            .get_or_insert_with(|| DEFAULT_CATALOG_NAME.to_string());
-        req.schema_name
-            .get_or_insert_with(|| DEFAULT_SCHEMA_NAME.to_string());
-=======
->>>>>>> bb147f02
         let table_name = req.table_name.clone();
         let table_id = req.id;
 
